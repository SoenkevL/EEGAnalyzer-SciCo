--- conflicted
+++ resolved
@@ -182,7 +182,7 @@
         # ICA training data range
         ica_range_frame = tk.LabelFrame(artifact_frame, text="ICA Training Data Range", padx=5, pady=5)
         ica_range_frame.pack(fill=tk.X, pady=5)
-        
+
         # Start value
         start_frame = tk.Frame(ica_range_frame)
         start_frame.pack(fill=tk.X, pady=2)
@@ -190,7 +190,7 @@
         self.ica_start_var = tk.IntVar(value=10)
         self.ica_start_entry = tk.Entry(start_frame, textvariable=self.ica_start_var, width=10)
         self.ica_start_entry.pack(side=tk.LEFT, padx=(5, 0))
-        
+
         # Stop value
         stop_frame = tk.Frame(ica_range_frame)
         stop_frame.pack(fill=tk.X, pady=2)
@@ -200,42 +200,19 @@
         self.ica_stop_entry.pack(side=tk.LEFT, padx=(5, 0))
         
         # Help text
-        help_label = tk.Label(ica_range_frame, text="Leave stop empty to use all data from start", 
+        help_label = tk.Label(ica_range_frame, text="Leave stop empty to use all data from start",
                              font=('TkDefaultFont', 8), fg='gray')
         help_label.pack(pady=(2, 0))
 
         # ICA buttons
         ica_frame = tk.Frame(artifact_frame)
         ica_frame.pack(fill=tk.X, pady=5)
-        
-<<<<<<< HEAD
-        # # Bad channel detection
-        # self.bad_ch_button = ttk.Button(
-        #     artifact_frame,
-        #     text="Detect Bad Channels",
-        #     command=self.detect_bad_channels,
-        #     state=tk.DISABLED
-        # )
-        # self.bad_ch_button.pack(anchor=tk.W, pady=2)
-        #
-        # ICA controls in horizontal layout
-        ica_frame = ttk.Frame(artifact_frame)
-        ica_frame.pack(fill=tk.X, pady=2)
-        
-        self.fit_ica_button = ttk.Button(
-            ica_frame, 
-            text="Fit ICA", 
-            command=self.fit_ica,
-            state=tk.DISABLED,
-            width=12
-        )
-=======
-        self.fit_ica_button = tk.Button(ica_frame, text="Fit ICA", 
+
+        self.fit_ica_button = tk.Button(ica_frame, text="Fit ICA",
                                     command=self.fit_ica, state=tk.DISABLED)
->>>>>>> e901726b
         self.fit_ica_button.pack(side=tk.LEFT, padx=(0, 5))
         
-        self.apply_ica_button = tk.Button(ica_frame, text="Apply ICA", 
+        self.apply_ica_button = tk.Button(ica_frame, text="Apply ICA",
                                       command=self.apply_ica, state=tk.DISABLED)
         self.apply_ica_button.pack(side=tk.LEFT)
         
@@ -285,22 +262,6 @@
         self.history_listbox.pack(side="left", fill="both", expand=True)
         history_scrollbar.pack(side="right", fill="y")
         
-<<<<<<< HEAD
-    def enable_controls(self):
-        """Enable all preprocessing controls."""
-        self.controls_enabled = True
-        
-        # Enable all buttons
-        buttons = [
-            self.hp_button, self.lp_button,
-            self.resample_button, self.fit_ica_button,
-            self.apply_ica_button, self.montage_button,
-            # self.bad_ch_button
-        ]
-        
-        for button in buttons:
-            button.config(state=tk.NORMAL)
-=======
     def enable_controls(self, enabled=True):
         """Enable or disable all controls."""
         self.controls_enabled = enabled
@@ -317,7 +278,6 @@
         # New ICA range entry fields
         self.ica_start_entry.config(state=state)
         self.ica_stop_entry.config(state=state)
->>>>>>> e901726b
             
     def update_history(self, history_list):
         """Update the preprocessing history display."""
@@ -364,7 +324,7 @@
     def detect_bad_channels(self):
         """Detect bad channels."""
         self.step_callback("detect_bad_channels", {})
-        
+
     def apply_ica(self):
         """Apply ICA to remove selected components."""
         self.step_callback("apply_ica", {})
@@ -380,7 +340,7 @@
             # Get start and stop values
             start_val = self.ica_start_var.get()
             stop_val = self.ica_stop_var.get()
-            
+
             # Validate and convert start value
             start = start_val if start_val else 0
 
@@ -391,7 +351,7 @@
                 if stop <= start:
                     tk.messagebox.showerror("Error", "Stop value must be greater than start value")
                     return
-            
+
             # Call the preprocessing step with range parameters
             duration = stop-start
             self.step_callback('fit_ica', parameters={'start':start, 'duration':stop})
